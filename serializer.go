--- conflicted
+++ resolved
@@ -6,19 +6,13 @@
 	"strings"
 )
 
-<<<<<<< HEAD
 type eventFunc[T any] func() T
-type MarshalSnapshotFunc func(v any) ([]byte, error)
-type UnmarshalSnapshotFunc func(data []byte, v any) error
-=======
-type eventFunc = func() interface{}
-type EventsFunc = func(events ...interface{}) error
+type EventsFunc[T any] func(events ...T) error
 type MarshalSnapshotFunc func(v interface{}) ([]byte, error)
 type UnmarshalSnapshotFunc func(data []byte, v interface{}) error
->>>>>>> 09616b11
 
-type aggregate interface {
-	RegisterEvents(EventsFunc) error
+type aggregate[T any] interface {
+	RegisterEvents(EventsFunc[T]) error
 }
 
 // Serializer for json serializes
@@ -48,13 +42,8 @@
 	ErrEventNameMissing = errors.New("missing event name")
 )
 
-<<<<<<< HEAD
-func event[T any](event T) eventFunc[T] {
+func eventToFunc[T any](event T) eventFunc[T] {
 	return func() T { return event }
-=======
-func eventToFunc(event interface{}) eventFunc {
-	return func() interface{} { return event }
->>>>>>> 09616b11
 }
 
 // Events is a helper function to make the event type registration simpler
@@ -66,13 +55,13 @@
 	return res
 }
 
-func (h *Serializer) RegisterAggregate(a aggregate) error {
+func (h *Serializer[T]) RegisterAggregate(a aggregate[T]) error {
 	typ := reflect.TypeOf(a).Elem().Name()
 	if typ == "" {
 		return ErrAggregateNameMissing
 	}
 
-	fu := func(events ...interface{}) error {
+	fu := func(events ...T) error {
 		eventsF := h.Events(events...)
 		for _, f := range eventsF {
 			event := f()
